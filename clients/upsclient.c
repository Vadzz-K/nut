--- conflicted
+++ resolved
@@ -536,11 +536,7 @@
 /* Read up to buflen bytes from fd and return the number of bytes
    read. If no data is available within d_sec + d_usec, return 0.
    On error, a value < 0 is returned (errno indicates error). */
-<<<<<<< HEAD
-static int _select_read(const int fd, void *buf, const size_t buflen, const long d_sec, const long d_usec)
-=======
 static int upscli_select_read(const int fd, void *buf, const size_t buflen, const long d_sec, const long d_usec)
->>>>>>> 7dfe7605
 {
 	int		ret;
 	fd_set		fds;
@@ -582,11 +578,7 @@
 	}
 #endif
 
-<<<<<<< HEAD
-	ret = _select_read(ups->fd, buf, buflen, 5, 0);
-=======
 	ret = upscli_select_read(ups->fd, buf, buflen, 5, 0);
->>>>>>> 7dfe7605
 
 	/* error reading data, server disconnected? */
 	if (ret < 0) {
@@ -605,11 +597,7 @@
 /* Write up to buflen bytes to fd and return the number of bytes
    written. If no data is available within d_sec + d_usec, return 0.
    On error, a value < 0 is returned (errno indicates error). */
-<<<<<<< HEAD
-static int _select_write(const int fd, const void *buf, const size_t buflen, const long d_sec, const long d_usec)
-=======
 static int upscli_select_write(const int fd, const void *buf, const size_t buflen, const long d_sec, const long d_usec)
->>>>>>> 7dfe7605
 {
 	int		ret;
 	fd_set		fds;
@@ -651,11 +639,7 @@
 	}
 #endif
 
-<<<<<<< HEAD
-	ret = _select_write(ups->fd, buf, buflen, 0, 0);
-=======
 	ret = upscli_select_write(ups->fd, buf, buflen, 0, 0);
->>>>>>> 7dfe7605
 
 	/* error writing data, server disconnected? */
 	if (ret < 0) {
@@ -854,11 +838,7 @@
 
 int upscli_tryconnect(UPSCONN_t *ups, const char *host, int port, int flags,struct timeval * timeout)
 {
-<<<<<<< HEAD
-	int	sock_fd = 0;
-=======
-	int				sock_fd;
->>>>>>> 7dfe7605
+	int				sock_fd = 0;
 	struct addrinfo	hints, *res, *ai;
 	char			sport[NI_MAXSERV];
 	int				v, certverify, tryssl, forcessl, ret;

--- conflicted
+++ resolved
@@ -1455,17 +1455,14 @@
 	for (i = 0; notifylist[i].name != NULL; i++) {
 		free(notifylist[i].msg);
 	}
-
-<<<<<<< HEAD
+	upscli_cleanup();
+
 #ifdef WIN32
 	if(mutex != INVALID_HANDLE_VALUE) {
 		ReleaseMutex(mutex);
 		CloseHandle(mutex);
 	}
 #endif
-=======
-	upscli_cleanup();
->>>>>>> 7dfe7605
 }
 
 static void user_fsd(int sig)

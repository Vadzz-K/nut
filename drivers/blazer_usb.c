/*
 * blazer_usb.c: support for Megatec/Q1 USB protocol based UPSes
 *
 * A document describing the protocol implemented by this driver can be
 * found online at "http://www.networkupstools.org/protocols/megatec.html".
 *
 * Copyright (C) 2003-2009  Arjen de Korte <adkorte-guest@alioth.debian.org>
 * Copyright (C) 2011-2012  Arnaud Quette <arnaud.quette@free.fr>
 *
 * This program is free software; you can redistribute it and/or modify
 * it under the terms of the GNU General Public License as published by
 * the Free Software Foundation; either version 2 of the License, or
 * (at your option) any later version.
 *
 * This program is distributed in the hope that it will be useful,
 * but WITHOUT ANY WARRANTY; without even the implied warranty of
 * MERCHANTABILITY or FITNESS FOR A PARTICULAR PURPOSE.  See the
 * GNU General Public License for more details.
 *
 * You should have received a copy of the GNU General Public License
 * along with this program; if not, write to the Free Software
 * Foundation, Inc., 59 Temple Place, Suite 330, Boston, MA 02111-1307 USA
 */

#include "main.h"
#include "libusb.h"
#include "usb-common.h"
#include "blazer.h"
#ifdef WIN32
#include "wincompat.h"
#endif

#define DRIVER_NAME	"Megatec/Q1 protocol USB driver"
#define DRIVER_VERSION	"0.09"

/* driver description structure */
upsdrv_info_t upsdrv_info = {
	DRIVER_NAME,
	DRIVER_VERSION,
	"Arjen de Korte <adkorte-guest@alioth.debian.org>\n" \
	"Arnaud Quette <arnaud.quette@free.fr>",
	DRV_BETA,
	{ NULL }
};

static usb_communication_subdriver_t *usb = &usb_subdriver;
static usb_dev_handle		*udev = NULL;
static USBDevice_t		usbdevice;
static USBDeviceMatcher_t	*reopen_matcher = NULL;
static USBDeviceMatcher_t	*regex_matcher = NULL;
static int					langid_fix = -1;

static int (*subdriver_command)(const char *cmd, char *buf, size_t buflen) = NULL;


static int cypress_command(const char *cmd, char *buf, size_t buflen)
{
	char	tmp[SMALLBUF];
	int	ret;
	size_t	i;

	memset(tmp, 0, sizeof(tmp));
	snprintf(tmp, sizeof(tmp), "%s", cmd);

	for (i = 0; i < strlen(tmp); i += ret) {

		/* Write data in 8-byte chunks */
		/* ret = usb->set_report(udev, 0, (unsigned char *)&tmp[i], 8); */
		ret = usb_control_msg(udev, USB_ENDPOINT_OUT + USB_TYPE_CLASS + USB_RECIP_INTERFACE,
			0x09, 0x200, 0, &tmp[i], 8, 5000);

		if (ret <= 0) {
			upsdebugx(3, "send: %s", ret ? usb_strerror() : "timeout");
			return ret;
		}
	}

	upsdebugx(3, "send: %.*s", (int)strcspn(tmp, "\r"), tmp);

	memset(buf, 0, buflen);

	for (i = 0; (i <= buflen-8) && (strchr(buf, '\r') == NULL); i += ret) {

		/* Read data in 8-byte chunks */
		/* ret = usb->get_interrupt(udev, (unsigned char *)&buf[i], 8, 1000); */
		ret = usb_interrupt_read(udev, 0x81, &buf[i], 8, 1000);

		/*
		 * Any errors here mean that we are unable to read a reply (which
		 * will happen after successfully writing a command to the UPS)
		 */
		if (ret <= 0) {
			upsdebugx(3, "read: %s", ret ? usb_strerror() : "timeout");
			return ret;
		}
	}

	upsdebugx(3, "read: %.*s", (int)strcspn(buf, "\r"), buf);
	return i;
}


static int phoenix_command(const char *cmd, char *buf, size_t buflen)
{
	char	tmp[SMALLBUF];
	int	ret;
	size_t	i;

	for (i = 0; i < 8; i++) {

		/* Read data in 8-byte chunks */
		/* ret = usb->get_interrupt(udev, (unsigned char *)tmp, 8, 1000); */
		ret = usb_interrupt_read(udev, 0x81, tmp, 8, 1000);

		/*
		 * This USB to serial implementation is crappy. In order to read correct
		 * replies we need to flush the output buffers of the converter until we
		 * get no more data (ie, it times out).
		 */
		switch (ret)
		{
		case -EPIPE:		/* Broken pipe */
			usb_clear_halt(udev, 0x81);
		case -ETIMEDOUT:	/* Connection timed out */
			break;
		}

		if (ret < 0) {
			upsdebugx(3, "flush: %s", usb_strerror());
			break;
		}

		upsdebug_hex(4, "dump", tmp, ret);
	}

	memset(tmp, 0, sizeof(tmp));
	snprintf(tmp, sizeof(tmp), "%s", cmd);

	for (i = 0; i < strlen(tmp); i += ret) {

		/* Write data in 8-byte chunks */
		/* ret = usb->set_report(udev, 0, (unsigned char *)&tmp[i], 8); */
		ret = usb_control_msg(udev, USB_ENDPOINT_OUT + USB_TYPE_CLASS + USB_RECIP_INTERFACE,
			0x09, 0x200, 0, &tmp[i], 8, 1000);

		if (ret <= 0) {
			upsdebugx(3, "send: %s", ret ? usb_strerror() : "timeout");
			return ret;
		}
	}

	upsdebugx(3, "send: %.*s", (int)strcspn(tmp, "\r"), tmp);

	memset(buf, 0, buflen);

	for (i = 0; (i <= buflen-8) && (strchr(buf, '\r') == NULL); i += ret) {

		/* Read data in 8-byte chunks */
		/* ret = usb->get_interrupt(udev, (unsigned char *)&buf[i], 8, 1000); */
		ret = usb_interrupt_read(udev, 0x81, &buf[i], 8, 1000);

		/*
		 * Any errors here mean that we are unable to read a reply (which
		 * will happen after successfully writing a command to the UPS)
		 */
		if (ret <= 0) {
			upsdebugx(3, "read: %s", ret ? usb_strerror() : "timeout");
			return ret;
		}
	}

	upsdebugx(3, "read: %.*s", (int)strcspn(buf, "\r"), buf);
	return i;
}


static int ippon_command(const char *cmd, char *buf, size_t buflen)
{
	char	tmp[64];
	int	ret;
	size_t	i;

	snprintf(tmp, sizeof(tmp), "%s", cmd);

	for (i = 0; i < strlen(tmp); i += ret) {

		/* Write data in 8-byte chunks */
		ret = usb_control_msg(udev, USB_ENDPOINT_OUT + USB_TYPE_CLASS + USB_RECIP_INTERFACE,
			0x09, 0x2, 0, &tmp[i], 8, 1000);

		if (ret <= 0) {
			upsdebugx(3, "send: %s", (ret != -ETIMEDOUT) ? usb_strerror() : "Connection timed out");
			return ret;
		}
	}

	upsdebugx(3, "send: %.*s", (int)strcspn(tmp, "\r"), tmp);

	/* Read all 64 bytes of the reply in one large chunk */
	ret = usb_interrupt_read(udev, 0x81, tmp, sizeof(tmp), 1000);

	/*
	 * Any errors here mean that we are unable to read a reply (which
	 * will happen after successfully writing a command to the UPS)
	 */
	if (ret <= 0) {
		upsdebugx(3, "read: %s", (ret != -ETIMEDOUT) ? usb_strerror() : "Connection timed out");
		return ret;
	}

	snprintf(buf, buflen, "%.*s", ret, tmp);

	upsdebugx(3, "read: %.*s", (int)strcspn(buf, "\r"), buf);
	return ret;
}


static int krauler_command(const char *cmd, char *buf, size_t buflen)
{
	/*
	 * Still not implemented:
	 * 0x6	T<n>	(don't know how to pass the parameter)
	 * 0x68 and 0x69 both cause shutdown after an undefined interval
	*/
	const struct {
		const char	*str;		/* Megatec command */
		const int	index;	/* Krauler string index for this command */
		const char	prefix;	/* character to replace the first byte in reply */
	}  command[] = {
		{ "Q1\r", 0x03, '(' },
		{ "F\r",  0x0d, '#' },
		{ "I\r",  0x0c, '#' },
		{ "T\r",  0x04, '\r' },
		{ "TL\r", 0x05, '\r' },
		{ "Q\r",  0x07, '\r' },
		{ "C\r",  0x0b, '\r' },
		{ "CT\r", 0x0b, '\r' },
		{ NULL }
	};

	int	i;

	upsdebugx(3, "send: %.*s", (int)strcspn(cmd, "\r"), cmd);

	for (i = 0; command[i].str; i++) {
		int	retry;

		if (strcmp(cmd, command[i].str)) {
			continue;
		}

		for (retry = 0; retry < 10; retry++) {
			int	ret;

			if (langid_fix != -1) {
				/* Apply langid_fix value */
				ret = usb_get_string(udev, command[i].index, langid_fix, buf, buflen);
			}
			else {
				ret = usb_get_string_simple(udev, command[i].index, buf, buflen);
			}

			if (ret <= 0) {
				upsdebugx(3, "read: %s", ret ? usb_strerror() : "timeout");
				return ret;
			}

			/* this may serve in the future */
			upsdebugx(1, "received %d (%d)", ret, buf[0]);

			if (langid_fix != -1) {
				/* Limit this check, at least for now */
				/* Invalid receive size - message corrupted */
				if (ret != buf[0]) 
				{
					upsdebugx(1, "size mismatch: %d / %d", ret, buf[0]);
					continue;
				}

				/* Simple unicode -> ASCII inplace conversion
				 * FIXME: this code is at least shared with mge-shut/libshut
				 * Create a common function? */
				unsigned int di, si, size = buf[0];
				for (di = 0, si = 2; si < size; si += 2) {
					if (di >= (buflen - 1))
						break;

					if (buf[si + 1]) /* high byte */
						buf[di++] = '?';
					else
						buf[di++] = buf[si];
				}
				buf[di] = 0;
				ret = di;
			}

			/* "UPS No Ack" has a special meaning */
			if (!strcasecmp(buf, "UPS No Ack")) {
				upsdebugx(3, "read: %.*s", (int)strcspn(buf, "\r"), buf);
				continue;
			}

			/* Replace the first byte of what we received with the correct one */
			buf[0] = command[i].prefix;

			upsdebugx(3, "read: %.*s", (int)strcspn(buf, "\r"), buf);
			return ret;
		}

		return 0;
	}

	/* echo the unknown command back */
	upsdebugx(3, "read: %.*s", (int)strcspn(cmd, "\r"), cmd);
	return snprintf(buf, buflen, "%s", cmd);
}


static void *cypress_subdriver(USBDevice_t *device)
{
	subdriver_command = &cypress_command;
	return NULL;
}


static void *ippon_subdriver(USBDevice_t *device)
{
	subdriver_command = &ippon_command;
	return NULL;
}


static void *krauler_subdriver(USBDevice_t *device)
{
	subdriver_command = &krauler_command;
	return NULL;
}


<<<<<<< HEAD
static void *phoenix_subdriver(void)
=======
static void *phoenix_subdriver(USBDevice_t *device)
>>>>>>> 7ac6ad31
{
	subdriver_command = &phoenix_command;
	return NULL;
}


static usb_device_id_t blazer_usb_id[] = {
	{ USB_DEVICE(0x05b8, 0x0000), &cypress_subdriver },	/* Agiler UPS */
	{ USB_DEVICE(0x0001, 0x0000), &krauler_subdriver },	/* Krauler UP-M500VA */
	{ USB_DEVICE(0xffff, 0x0000), &krauler_subdriver },	/* Ablerex 625L USB */
	{ USB_DEVICE(0x0665, 0x5161), &cypress_subdriver },	/* Belkin F6C1200-UNV */
	{ USB_DEVICE(0x06da, 0x0002), &cypress_subdriver },	/* Online Yunto YQ450 */
	{ USB_DEVICE(0x06da, 0x0003), &ippon_subdriver },	/* Mustek Powermust */
	{ USB_DEVICE(0x06da, 0x0004), &cypress_subdriver },	/* Phoenixtec Innova 3/1 T */
	{ USB_DEVICE(0x06da, 0x0005), &cypress_subdriver },	/* Phoenixtec Innova RT */
	{ USB_DEVICE(0x06da, 0x0201), &cypress_subdriver },	/* Phoenixtec Innova T */
	{ USB_DEVICE(0x06da, 0x0601), &phoenix_subdriver },	/* Online Zinto A */
	{ USB_DEVICE(0x0f03, 0x0001), &cypress_subdriver },	/* Unitek Alpha 1200Sx */
	{ USB_DEVICE(0x14f0, 0x00c9), &phoenix_subdriver },	/* GE EP series */
	/* end of list */
	{-1, -1, NULL}
};


static int device_match_func(USBDevice_t *hd, void *privdata)
{
	if (subdriver_command) {
		return 1;
	}

	switch (is_usb_device_supported(blazer_usb_id, hd))
	{
	case SUPPORTED:
		return 1;

	case POSSIBLY_SUPPORTED:
	case NOT_SUPPORTED:
	default:
		return 0;
	}
}


static USBDeviceMatcher_t device_matcher = {
	&device_match_func,
	NULL,
	NULL
};


/*
 * Generic command processing function. Send a command and read a reply.
 * Returns < 0 on error, 0 on timeout and the number of bytes read on
 * success.
 */
int blazer_command(const char *cmd, char *buf, size_t buflen)
{
#ifndef TESTING
	int	ret;

	if (udev == NULL) {
		ret = usb->open(&udev, &usbdevice, reopen_matcher, NULL);

		if (ret < 1) {
			return ret;
		}
	}

	ret = (*subdriver_command)(cmd, buf, buflen);
	if (ret >= 0) {
		return ret;
	}

	switch (ret)
	{
	case -EBUSY:		/* Device or resource busy */
		fatal_with_errno(EXIT_FAILURE, "Got disconnected by another driver");

	case -EPERM:		/* Operation not permitted */
		fatal_with_errno(EXIT_FAILURE, "Permissions problem");

	case -EPIPE:		/* Broken pipe */
		if (usb_clear_halt(udev, 0x81) == 0) {
			upsdebugx(1, "Stall condition cleared");
			break;
		}
#ifdef ETIME
	case -ETIME:		/* Timer expired */
#endif
		if (usb_reset(udev) == 0) {
			upsdebugx(1, "Device reset handled");
		}
	case -ENODEV:		/* No such device */
	case -EACCES:		/* Permission denied */
	case -EIO:		/* I/O error */
	case -ENXIO:		/* No such device or address */
	case -ENOENT:		/* No such file or directory */
		/* Uh oh, got to reconnect! */
		usb->close(udev);
		udev = NULL;
		break;
	case -ETIMEDOUT:	/* Connection timed out */
/* libusb win32 does not know EPROTO and EOVERFLOW, it only returns EIO for any
   IO errors */
#ifndef WIN32
	case -EOVERFLOW:	/* Value too large for defined data type */
	case -EPROTO:		/* Protocol error */
#endif
	default:
		break;
	}

	return ret;
#else
	const struct {
		const char	*command;
		const char	*answer;
	} testing[] = {
		{ "Q1\r", "(215.0 195.0 230.0 014 49.0 2.27 30.0 00101000\r" },
		{ "F\r",  "#230.0 000 024.0 50.0\r" },
		{ "I\r",  "#-------------   ------     VT12046Q  \r" },
		{ NULL }
	};

	int	i;

	memset(buf, 0, buflen);

	for (i = 0; testing[i].command; i++) {

		if (strcasecmp(cmd, testing[i].command)) {
			continue;
		}

		return snprintf(buf, buflen, "%s", testing[i].answer);
	}

	return snprintf(buf, buflen, "%s", testing[i].command);
#endif
}


void upsdrv_help(void)
{
	printf("Read The Fine Manual ('man 8 blazer')\n");
}


void upsdrv_makevartable(void)
{
	addvar(VAR_VALUE, "subdriver", "Serial-over-USB subdriver selection");
	addvar(VAR_VALUE, "vendorid", "Regular expression to match UPS Manufacturer numerical ID (4 digits hexadecimal)");
	addvar(VAR_VALUE, "productid", "Regular expression to match UPS Product numerical ID (4 digits hexadecimal)");

	addvar(VAR_VALUE, "vendor", "Regular expression to match UPS Manufacturer string");
	addvar(VAR_VALUE, "product", "Regular expression to match UPS Product string");
	addvar(VAR_VALUE, "serial", "Regular expression to match UPS Serial number");

	addvar(VAR_VALUE, "bus", "Regular expression to match USB bus name");

	addvar(VAR_VALUE, "langid_fix", "Apply the language ID workaround to the krauler subdriver (0x409 or 0x4095)");

	blazer_makevartable();
}


void upsdrv_initups(void)
{
#ifndef TESTING
	const struct {
		const char	*name;
		int		(*command)(const char *cmd, char *buf, size_t buflen);
	} subdriver[] = {
		{ "cypress", &cypress_command },
		{ "phoenix", &phoenix_command },
		{ "ippon", &ippon_command },
		{ "krauler", &krauler_command },
		{ NULL }
	};

	int	ret, langid;
	char	tbuf[255]; /* Some devices choke on size > 255 */
	char	*regex_array[6];

	char	*subdrv = getval("subdriver");

	regex_array[0] = getval("vendorid");
	regex_array[1] = getval("productid");
	regex_array[2] = getval("vendor");
	regex_array[3] = getval("product");
	regex_array[4] = getval("serial");
	regex_array[5] = getval("bus");

	/* check for language ID workaround (#1) */
	if (getval("langid_fix")) {
		/* skip "0x" prefix and set back to hexadecimal */
		if (sscanf(getval("langid_fix") + 2, "%x", &langid_fix) != 1) {
			upslogx(LOG_NOTICE, "Error enabling language ID workaround");
		}
		else {
			upsdebugx(2, "language ID workaround enabled (using '0x%x')", langid_fix);
		}
	}

	/* pick up the subdriver name if set explicitly */
	if (subdrv) {
		int	i;

		if (!regex_array[0] || !regex_array[1]) {
			fatalx(EXIT_FAILURE, "When specifying a subdriver, 'vendorid' and 'productid' are mandatory.");
		}

		for (i = 0; subdriver[i].name; i++) {

			if (strcasecmp(subdrv, subdriver[i].name)) {
				continue;
			}

			subdriver_command =  subdriver[i].command;
			break;
		}

		if (!subdriver_command) {
			fatalx(EXIT_FAILURE, "Subdriver \"%s\" not found!", subdrv);
		}
	}

	ret = USBNewRegexMatcher(&regex_matcher, regex_array, REG_ICASE | REG_EXTENDED);
	switch (ret)
	{
	case -1:
		fatal_with_errno(EXIT_FAILURE, "USBNewRegexMatcher");
	case 0:
		break;	/* all is well */
	default:
		fatalx(EXIT_FAILURE, "invalid regular expression: %s", regex_array[ret]);
	}


	/* link the matchers */
	regex_matcher->next = &device_matcher;

	ret = usb->open(&udev, &usbdevice, regex_matcher, NULL);
	if (ret < 0) {
		fatalx(EXIT_FAILURE,
			"No supported devices found. Please check your device availability with 'lsusb'\n"
			"and make sure you have an up-to-date version of NUT. If this does not help,\n"
			"try running the driver with at least 'subdriver', 'vendorid' and 'productid'\n"
			"options specified. Please refer to the man page for details about these options\n"
			"(man 8 blazer).\n");
	}

	if (!subdriver_command) {
		fatalx(EXIT_FAILURE, "No subdriver selected");
	}

	/* create a new matcher for later reopening */
	ret = USBNewExactMatcher(&reopen_matcher, &usbdevice);
	if (ret) {
		fatal_with_errno(EXIT_FAILURE, "USBNewExactMatcher");
	}

	/* link the matchers */
	reopen_matcher->next = regex_matcher;

	dstate_setinfo("ups.vendorid", "%04x", usbdevice.VendorID);
	dstate_setinfo("ups.productid", "%04x", usbdevice.ProductID);

	/* check for language ID workaround (#2) */
	if (langid_fix != -1) {
		/* Future improvement:
		 *   Asking for the zero'th index is special - it returns a string
		 *   descriptor that contains all the language IDs supported by the
		 *   device. Typically there aren't many - often only one. The
		 *   language IDs are 16 bit numbers, and they start at the third byte
		 *   in the descriptor. See USB 2.0 specification, section 9.6.7, for
		 *   more information on this.
		 * This should allow automatic application of the workaround */
		ret = usb_get_string(udev, 0, 0, tbuf, sizeof(tbuf));
		if (ret >= 4) {
			langid = tbuf[2] | (tbuf[3] << 8);
			upsdebugx(1, "First supported language ID: 0x%x (please report to the NUT maintainer!)", langid);
		}
	}
#endif
	blazer_initups();
}


void upsdrv_initinfo(void)
{
	blazer_initinfo();
}


void upsdrv_cleanup(void)
{
#ifndef TESTING
	usb->close(udev);
	USBFreeExactMatcher(reopen_matcher);
	USBFreeRegexMatcher(regex_matcher);
	free(usbdevice.Vendor);
	free(usbdevice.Product);
	free(usbdevice.Serial);
	free(usbdevice.Bus);
#endif
}<|MERGE_RESOLUTION|>--- conflicted
+++ resolved
@@ -337,11 +337,7 @@
 }
 
 
-<<<<<<< HEAD
-static void *phoenix_subdriver(void)
-=======
 static void *phoenix_subdriver(USBDevice_t *device)
->>>>>>> 7ac6ad31
 {
 	subdriver_command = &phoenix_command;
 	return NULL;

--- conflicted
+++ resolved
@@ -400,10 +400,6 @@
 			upsdebugx(1,"mib2nut not NULL when expected to be...");
 			free(mib2nut);
 		}
-<<<<<<< HEAD
-		/* mib2nut = mibdmf_get_mib2nut_table(dmp); */
-=======
->>>>>>> 9ed2b704
 		mib2nut = *(mibdmf_get_mib2nut_table_ptr)(dmp);
 		if ( mib2nut == NULL ) {
 			upsdebugx(1,"FATAL: Could not access the mib2nut index table");

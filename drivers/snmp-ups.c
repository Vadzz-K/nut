--- conflicted
+++ resolved
@@ -726,14 +726,8 @@
 {
 	struct snmp_pdu ** current_element;
 
-<<<<<<< HEAD
-	if (array_to_free == NULL) return;
-
-	current_element = array_to_free;
-=======
 	if (array_to_free != NULL) {
 		current_element = array_to_free;
->>>>>>> a47dcc44
 
 		while (*current_element != NULL) {
 			snmp_free_pdu(*current_element);

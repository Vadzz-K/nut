<<<<<<< HEAD
personal_ws-1.1 en 1771 utf-8
=======
personal_ws-1.1 en 2403 utf-8
AAS
>>>>>>> 7d77f495
ACFAIL
ACFREQ
ACK
ACPI
ACPresent
ACrms
ADDR
ADDRCONFIG
ADDRINFO
ADK
ADKK
AEC
AEG
AES
AGM
AIX
APC's
API
APIs
APM
AQ
ARB
ARG
ARS
ATEK
ATR
ATT
ATX
ATs
AVL
AVR
AVRLCD
AWG
Ablerex
ActivePower
AdMiN
Agrain
AlarmStatus
AlarmsHelp
Albanese
Alcatel
Alexey
AllowOverride
Alm
AlmCPol
AlmEnbl
Ampère
Andreas
Andreassen
Andrzej
Angelone
Antonino
Apodaca
AppData
Arjen
Arkadiusz
Armin
Arnaud
Arnaud's
Aros
AsciiDoc
Asium
Ates
AudibleAlarmControl
AutoFrq
AutoMsg
AutoRst
Autobook
Autoconfigure
Autostartup
Axxium
BATGNn
BATNn
BATTDATE
BATTV
BATTVOLT
BBBB
BBHyst
BCD
BCHARGE
BCM
BD
BNT
BOH
BP
BQ
BRD
BTEST
BTIntervl
BTS
BTTime
BTV
BUZ
BYP
BZ
BZOFF
BZON
BackPro
BackUPS
BadPW
Bads
Baggesen
Bakos
Bartek
BattTstFail
BatteryA
BatteryB
BaudRt
BayTech
BeepTone
Belkin's
Benedikt
BestPort
BiWeekly
Bieringer
BigServers
BlaXwan
BlackOut
BladeUPS
Bo
Bohe
Borns
Borri
Bouissou
Bourne
Boutell's
Brabec
Breiland
Brownell
Bs
Buildbot
Bxx
ByPass
CA's
CABAC
CAs
CBLimit
CCC
CCCC
CERTHOST
CERTIDENT
CERTREQUEST
CERTVERIF
CEST
CHRG
CLOCAL
CMDDESC
CMDSCRIPT
CN
COMLI
COMMBAD
COMMFAULT
COMMOK
CONTEXTs
CPAN
CPM
CPUs
CRC
CREAD
CROSSTALK
CSS
CSUM
CTB
CUDA
CVE
CXR
Casar
CentOS
Centralion
ChangeLog
ChargdV
Chatziathanassiou
CheckUPS
Checksum
Chiou
Chu
Cichowski
Claesson
CodingStyle
Colombier
Comfo
ConITm
ConVTm
ConfigVoltage
ConnectUPS
Corbelli
Corbolante
Coutadeur
CrestF
Ctrl
Cuvellard
Cyber
CyberPower
Cygwin
DATAPATH
DCE
DDD
DDDDD
DDF
DEADTIME
DEBUGOUT
DELCMD
DELENUM
DELINFO
DELRANGE
DES
DESTDIR
DISCHRG
DN
DOCTYPE
DOMAINs
DPC
DRIVERLIST
DS
DSA
DSHUTD
DSL
DTE
DUMPALL
DUMPDONE
DWAKE
DWITH
DX
Daniele
DataRoom
Dbnc
DeepTstFail
Defensor
DeltaUPSv
DeviceID
DeviceKit
Dharm
DiSplay
Diehl
Dietze
Digitus
Dly
Dmitry
DocBook
Doxygen
Dynamix
Dynex
EAGAIN
EE
EEPROM
EG
EL
ELCD
ENV
EOF
EPERM
EPO
EPS
ESC
ESV
ESXi
ETIME
EUROCASE
EXtreme
Edlman
Edmundsson
Edscott
Effekta
Egys
Ekkehard
Electrys
Elio
Elizarov
Eltek
Emilien
EmmmmDnnnnn
Energia
EnergySaving
EpbrashcDoegfl
Eqls
EqlzInvl
EqlzTm
Erikson
Eriksson
FEMEA
FFF
FH
FINALDELAY
FIPS
FIXME
FO
FOREACHUPS
FPT
FREEADDRINFO
FREHn
FRELn
FRU
FTS
FTUPS
FV
Faber
Fabio
Fabrice
Fairstone
FaltSens
Farkas
Feldman
Ferrups
Fideltronic
Fideltronik
Fiskars
FlossMetrics
Forza
Frama
FreeBSD
FreeDesktop
FreeIPMI
FreqSens
Frolov
FullLoad
GES
GETADDRINFO
GKrellM
GND
GPL
GPSER
GTK
GUIs
GWD
GXE
GXT
Gabor
Gammons
Gandi
Gaspar
Gathman
GenTestFail
Gert
GetUPSVars
Ghali
Giese
Gilles
GitHub
GitHub's
Gnd
Goebl
Golang
Gomes
Goncalves
Gordeev
Gough
Grafenthal
Gtec
GuardEnd
GuardSt
GuideBook
Guillen
HB
HC
HEADs
HEHn
HELn
HFILE
HIDIOCINITREPORT
HITRANS
HMAC
HOSTSYNC
HOWTO
HPS
HPUX
HREF
HUPCL
HV
HVT
HW
Hajduch
Hanno
Harnhammar
Havard
Heavner
Hessenflow
HiBox
HiFreq
HighBatt
Hlavinka
Holger
Hoogervorst
Hough
Hurd
Håvard
IANA
IDEN
IDentifiers
ID's
IFBETWEEN
IFSUPP
IGN
IMG
INADDR
INFOSIZE
INIGO
INSTCMDDESC
INTERNETOFFICE
INTL
INV
INVOLT
IPAR
IPBX
IPs
IPv
IRIX
ITEMP
IVT
IZ
Infosec
Innova
Integrators
InvCDly
InvCPol
InvMin
Invensys
InverterV
Invter
Ioannou
JAWAN
JBus
JKL
JSON
JW
Jageson
Jarosch
Jasuny
Javadoc
JavaScript
Javascript
Joon
Jumpered
KNutClient
KNutSetting
KOLFF
KRT
Kain
Kanji
Kazutoshi
Kebo
Keor
Kersey
KeyClic
Kia
Kierdelewicz
Kirill
Kjell
Klimov
Kolodziej
Korensky's
Korte
Kralewski
Kroll
Krpec
Kx
LASTXFER
LBT
LCDRM
LCDRTXL
LDADD
LDFLAGS
LDLC
LDRIVER
LEDs
LH
LIBGD
LIBNEON
LIBNETSNMP
LIBOPENSSL
LIBPOWERMAN
LIBSSL
LIBUPSCLI
LINEFREQ
LINEINT
LINEV
LISTINSTCMD
LISTRW
LISTVARS
LOADPCT
LOCKFN
LOTRANS
LUA
LVT
LYONN
Lacerda
Lallement
LanSafe
Lansafecable
Laventhol
Legrand
Lepple
Levente
LineA
LineB
LineSens
Lintian
Lite's
LowBatt
LowFreq
LowRntm
LowRuntime
Loyer
Ltr
Lucent
Lygre
Lynge
MANPATH
MAXAGE
MAXCONN
MAXLINEV
MBATTCHG
MCOL
MCU
MEGATAEC
MH
MIBs
MINLINEV
MINSUPPLIES
MINTIMEL
MLH
MMM
MMMMMMMMMMMMMMM
MNU
MONITORed
MPSU
MQ
MSI
MacKenzie's
MacOS
Magalhaes
MagalhÃ
Magalhães
Maint
Makefile
Makefiles
Malkiewicz
Mandriva
Marcio
Marek
MariaDB
Martinezgarza
Martín
Marzouk
Massimo
MaxACVI
MaxACVO
MaxDCV
McKinnon
Megaline
Metheringham
Michal
Michalkiewicz
MicroDowell
Microline
Micropower
Microsol
Mikiewicz
Milkov
MinACVI
MinACVO
MinDCV
MiniCOL
MiniGuard
Minislot
Moar
Modbus
MonAMI
MonUPS
Monett
Morioka
Morozov
Moskovitch
Mozilla
Msg
Multiplug
MyCompany
MyPasSw
MySQL
MyState
NAK
NAS
NBF
NETVER
NETVERSION
NFS
NHS
NMC
NMCs
NMS
NNNNN
NNNNNNN
NNNNNNNN
NNNNNNNNNN
NNNNNNNNNNNNNNNNNNN
NOAUTH
NOCOMM
NOCOMMWARNTIME
NOMBATTV
NOMINV
NOMOUTV
NOMPOWER
NONBLOCK
NONUT
NOP
NOPARENT
NOTIFYCMD
NOTIFYFLAG
NOTIFYFLAGS
NOTIFYMSG
NQA
NTP
NUT's
NVA
NX
Nadav
Nagios
NaturalDocs
Necedah
NetBSD
NetPro
NetServer
NetUps
Netman
Neus
Niels
Niklas
Niro
Nobreaks
Nom
NomDCV
NomVIn
NomVOut
Novell
NrLoBatt
NutException
Nxx
OAH
OC
ODH
OEM
OEM'ed
OID
OIDs
OLHVT
OMNIVS
OMNIVSINT
ONF
ONV
OSs
OUTPUTV
OUTVOLT
OV
Oden
OffTime
OffTmDays
Ohloh
Oldworld
Olli
Omni
OmniGuard
OmniSmart
OnLine
OnTime
OnTmDays
OneAC
OpenBSD
OpenIndiana
OpenSSL
OpenSolaris
OpenSource
OpenUPS
Opengear
Opengear's
Opensource
Opti
OptiUPS
Orvaldi
Orzechowski
OutputOverload
OvrLds
PBT
PBTn
PBTnn
PC
PC's
PDC
PDUs
PDX
PEX
PFCLCD
PGFn
PGP
PGRn
PHP
PHVn
PINGs
PINN
PIPEFN
PLD
PLL
PLVn
POLLFREQALERT
POMode
POWERDOWNFLAG
POWEREX
POWERLINE
PPD
PPDn
PPDnnn
PPP
PPPPPPPPPP
PSA
PSD
PSFn
PSGPSER
PSKxn
PSSENTR
PSUs
PSX
PV
PWLv
PWR
PaaS
Pac
Parisi
Patrik
Pavel
Pawe
PbAc
Perriault
Petri
Petter
Pezzini
Phasak
PhaseWin
PhoenixTec
Phoenixtec
Plesser
PnP
Pohle
PointBre
Pos
Potrans
Poush
PowerAlert
PowerCOM
PowerChute
PowerCom
PowerES
PowerKinetics
PowerMIB
PowerMac
PowerMan
PowerMust
PowerNet
PowerOff
PowerPC
PowerPS
PowerPal
PowerPanel
PowerShare
PowerShield
PowerSure
PowerTech
PowerTrust
PowerVS
PowerVault
PowerWalker
PowerWare
Powerchute
Powerwell
Prachi
PresentStatus
Procomm
ProductID
Prynych
PwrOut
PyGTK
PyNUT
PyNUTClient
QBDR
QBT
QBV
QBYF
QBYV
QE
QFLAG
QFRE
QGR
QGS
QHE
QID
QLDL
QMD
QMF
QMOD
QP
QPAR
QPD
QQ
QQQ
QRI
QSKTn
QSKn
QVFW
QWS
Quette
RAIDiator
RBWARNTIME
RDLCK
RDNT
RDWR
README
REDi
REPLBATT
REQSSL
RETPCT
RK
RMCARD
RMXL
RNF
RNG
ROF
RPC
RPMdrake
RPT
RRR
RSA
RSM
RST
RTXL
RUPS
RWD
Rackmount
Radek
RatedVA
RatedWatts
ReadyNAS
RealSmart
RedHat
Redhat
RefNom
Reinholdtsen
Remi
Rene
René
Repoteck
Richthof
Rickard
Riihikallio
Rik
RntmK
Rocketfish
Rodrigues
Rodríguez
Rucelf
RxD
RxHs
SAI
SCM
SCO
SCR
SDA
SDE
SDR
SDRnnnnn
SDT
SELFTEST
SENTR
SERIALNO
SERVER's
SETFL
SETINFOs
SETLK
SFTWTMS
SG
SGI
SHA
SHUTDOWNCMD
SIG
SIGHUP
SIGINT
SIGPIPE
SIGPWR
SIGTERM
SIGUSR
SKOFFn
SKONn
SKP
SKU
SL
SMALLBUF
SMBUS
SMK
SMT
SMTP
SMX
SNMPv
SOCKADDR
SOCKLEN
SOFF
SOLA
SOLA's
SOV
SPECs
SPLY
SPS
SRC
SSSS
STARTTLS
STB
STESTI
STI
STO
STP
SURTD
SUSE
SX
SXI
SXL
SafeNet
Salvia
Sawatzky
Schoch
Schonefeld
Schroder
Sekury
Selinger
Senoidal
Sep
Serv
Shara
Shaul
ShdnDbnc
ShdnDly
ShdnPol
Shutdn
Sibbald
Sicon
Sidorov
Signetic
Silvino
Sistem
Sistemas
Slackware
SmartBoost
SmartCell
SmartOnline
SmartPro
SmartSlot
SmartTrim
SmartUPS
Smelkov
SnR
SnRm
Socomec
Sola
Solaris
Soltec
Soltys
SomeVendor
Soyntec
Spanier
Spiros
Sporbeck
SquareOne
Stanislav
StatePath
Stefano
Stimits
Suatoni
SuperPower
Sweex
Symmetra
Synology
SysHrs
Sysgration
SystemIO
Systeme
Szady
TBR
TCIFLUSH
TCIOFLUSH
TCSANOW
TEMPC
TEMPF
TIMELEFT
TIOCM
TIOCMBIC
TIOCMBIS
TLS
TODO
TRYSSL
TSR
TST
TT
TTT
TXF
TXV
TXVxx
TapSwDly
TapSwPh
TcpClient
Technic
Tecnoware
Tefft
TeleCom
Telecom
Televideo
TeraStation
Teurlings
Thanos
Thecus
Theodor
Thierry
Tigra
Tnn
Tomek
TopGuard
Toth
Tripp
TrippLite
Tru
Tx
TxD
TxHS
UBD
UBR
UDP
UID
UIDA
UINT
UNKCOMMAND
UNV
UPGUARDS
UPOII
UPS's
UPSCONN
UPSDESC
UPSHOST
UPSLC
UPScode
UPSes
UPSilon
UPSonic
UPSs
UPStation
UPower
USBDEVFS
USV
USVs
UTC
UTalk
UUU
UX
Ulf
Unices
Unitek
Upsonic
Ut
V'ger
VARDESC
VARTYPE
VAout
VER
VERFW
VFI
VIB
VMIN
VMware
VNC
VSN
VTIME
VV
VVV
Vaclav
Valderen
Vdc
VendorID
Viewpower
Viewsonic
Viktor
Vout
Václav
WALKMODE
WELI
WMNut
WS
WSE
WTU
Waldie
WhizBang
Wikipedia
WinNUT
WinPower
Wireshark
WordFmt
Wrede
XAU
XC
XCP
XLA
XOFF
XON
XP
XPPC
XSL
XT
XUPS
XXXX
XYZ
Xfer
XferDly
XfmrRes
Xpert
Xups
Xymon
YQ
YV
YY
YYYYMMDD
YZ
Yukai
Yunto
ZZZZZZZZ
Zaika
Zampieri
Zawadzki
abcd
acVoltsIn
acVoltsout
acampsiOut
acampsiout
acl
acpi
acquisited
acvoltsin
acvoltsout
adb
addcmd
addenum
addinfo
addrange
adkorte
admin's
adminbox
advorder
ae
af
aggregator
ai
al
ala
alarmcenables
alarmconpolarity
alarmlog
alarmshelp
alarmstatus
alarmtest
alertset
alioth
alist
alloc
allowfrom
altinterface
altpidpath
anded
aod
aon
ap
apc
apcc
apcd
apcevilhack
apcsmart
apctest
apcupsd
aphel
ar
argc
args
argv
asapm
ascii
asciidoc
asem
async
atcl
ats
aug
augeas
augparse
augtest
augtool
auth
authNoPriv
authPassword
authPriv
authProtocol
authType
autoadjust
autoboot
autoconf
autodetect
autodetected
autodetection
autofrequency
automagically
automake
automessage
autoreconf
autorestart
autosaving
autostart
autowidth
auxdata
avahi
avr
awd
bAlternateSetting
backend
backgrounding
backport
backported
backupspro
badpassword
batchable
batt
battcap
batteryPercentage
battext
battlow
battnumb
battpacks
batttestinterval
batttesttime
battvoltmult
battvolts
baudrate
baytech
baz
bbh
bcmxcp
bd
beepertone
belkin
belkinunv
bestfcom
bestfort
bestfortress
bestuferrups
bestups
bigbox
bigone
bigserver
bigups
bindir
bitmapped
bitwise
bn
boostvoolts
bootable
bp
bsv
bt
bti
btnG
btt
buckboosthyst
buckvolts
buf
buflen
bugfix
bugfixes
buildbots
bv
bypassvolts
byv
cablepower
calloc
cbl
cblimit
cd
cerr
certfile
certname
certpasswd
certpath
certutil
certverify
cfacaod
cfacaon
cfacvid
cfacvin
cfacvod
cfacvon
cfdcvd
cfdcvn
cflag
cflags
cgi
cgipath
chargedvbattery
chargermode
chargetime
charset
checksum
chgrp
chmod
chown
christoph
chroot
chrooted
chrooting
chroots
chunked
chunking
chv
ci
cidr
clav
clearalarms
clearhistory
clearlogs
clearpassword
clepple
clicky
clueful
cmd
cmdline
cmdname
cmds
cmdvartab
codebase
coldstarts
collectd
colspan
command's
commandlen
compat
conf
config
configureaz
configureaza
confpath
consolecontrol
const
constantitime
constantvtime
constatus
contdisplay
contstatus
coreutils
cout
coverity
cp
cpqpower
cpsups
cr
crestfactor
crlf
cron
crt
crw
cshdelay
cts
ctypes
cua
cuaa
customizations
cvt
cx
cyberpower
d'un
da
daisychain
daisychained
datacenter
datadir
datagrams
dataok
datasheet
datastale
dayofweek
dblatex
dcd
dcn
ddl
de
deUNV
debian
debouncing
deci
decrement
decrypt
defun
dep
deps
desc
deschis
desde
dev
devd
devel
devscan
dfl
dipsw
dir
disp
distcheck
distro
dl
dll
dlopen
dmesg
dnl
dockapp
docs
dod
dpkg
dq
driverexec
drivername
driverpath
drv
drvctl
drvpath
drwxr
drwxrwx
ds
dsr
dstate
dt
dtr
dumbterm
dummycons
dummypass
dummyups
dv
ePDU
ePDUs
eaton
ec
echoback
eco
edb
edl
ei
emacs
endchar
enddate
endian
endif
endl
energizerups
energysave
english
enum
ep
epdu
epodebounce
epodelay
epop
epopolarity
eq
equalizeinterval
equalizetime
equalizevolts
errno
esac
esupssmart
et
etapro
ev
everups
everyone's
everything's
evilhack
executables
execve
extendedhistory
extradata
fabula
facto
fatalx
faultsensitivity
fc
fcntl
fd
fds
fe
fenton
fentonups
ffff
fi
fieldset
figlineint
figoffline
figonline
filename
filenames
filesystem
filesystems
firewalling
flts
fmt
footnoteref
forcessl
formatconfig
formatparam
fp
freeipmi
freqsensitivity
frob
frontends
fs
fsd
fuji
fullload
gamatronic
gcc
gd
gd's
gdlib
ge
genericsups
genericups
genesisII
gentoo
gestion
getDescription
getDevice
getValue
getVariable
getopt
getvar
gitignore
gitk
gmail
gmake
gnuplot
google
goto
gotos
gpg
groupname
guardpend
guardpstart
guestimate
guez
gufw
gui
gz
gzip
hal
hardcoded
hb
hcl
hg
hh
hibernate's
hiddev
hidparser
hidups
highbattery
highfrequency
hostname
hostnames
hotplug
hotplugging
htaccess
html
htmlpath
http
httpd
https
huawei
iBox
iDowell
iManufacturer
iSerial
iUSB
ib
ibattery
icd
icp
idProduct
idVendor
ident
identifymessage
idleload
idm
ie
ietf
ifdef
ifndef
ignorelb
ignoreoff
ignoresab
ignset
illumos
im
imv
includedir
inductor
infos
infoval
inh
init
init's
initctl
initinfo
initscripts
initups
inline
instcmd
instcmds
intercharacter
internet
interoperability
interoperate
interoperating
interprocess
interruptonly
interruptsize
invcontdelay
invcontpolarity
inverter
inverterlog
inverterminutes
invertervolts
io
iostream
ip
ipE
ipF
ipmi
ipmipsu
ippon
ipv
isbmex
iso
ivtscd
jNUT
jNut
jNutWebAPI
jpg
jpgraph
json
kVA
kadets
kde
keyclick
keyout
killall
killpower
kludgy
kr
krauler
ktrace
labcd
lan
langid
lasaine
ld
len
lf
libaugeas
libc
libcommon
libdir
libhid
libhidups
libi
libltdl
libnss
libnut
libnutclient
libnutconfig
libnutscan
libpng
libre
libs
libsnmp
libtool
libupsclient
libusb
libwrap
libxxx
liebert
liebertgxt
linesensitivity
linevoltage
linkdoc
linux
listdef
littleguy
lk
lm
ln
loadPercentage
localhost
localtime
lockf
lockwashers
logfacility
logfile
login
logins
logout
logrotate
longterm
lookup
loopback
lowbatt
lowbattery
lowfrequency
lowruntime
lowvoltsout
lr
lsusb
lvo
lxml
lxyz
mA
mDNS
mS
macaddr
macosx
mailx
maintainer's
maj
makevartable
mandir
manpage
manpages
masterguard
maxacvi
maxacvo
maxd
maxdcv
maxlength
maxreport
maxretry
maxstartdelay
maxva
maxvalue
maxvi
maxvo
md
mdadm
mecer
megatec
memset
merchantability
metasys
methodOfFlowControl
mge
mgeups
mgexml
mgmt
mib
mibs
microcontroller
microdowell
microlink
middleware
minacvi
minacvo
mincharge
mindcv
minicol
minruntime
mins
minutalk
minva
minvalue
minvi
minvo
misconfigured
mkdir
mmap
mmddyyyy
mn
modelname
monmaster
monpasswd
monslave
monuser
morbo
multi
multilink
multimeter
multimon
mustek
mv
myauthenticationpassphrase
mybox
mydev
mydevice
mydriver
mypass
mypassword
myprivatepassphrase
mysecurityname
myups
myupsname
nabcd
namespace
nanosleep
natively
nb
nbr
nd
ndcv
nearlowbattery
netcat
netclient
netserver
netvision
networkupstools
netxml
newapc
newhidups
newmge
newvictronups
nf
ng
nhnl
nielchiano
nitram
nl
nlb
nn
nnn
noAuthNoPriv
nobody's
noflag
nohang
noimp
noinst
nolock
nomacvoltsin
nomacvoltsout
nombattvolt
nomdcvolts
nomfrequency
noout
norating
notAfter
notifyme
notifytype
notransferoids
novendor
nowait
nowarn
np
nss
ntUPSd
num
numOfBytesFromUPS
numa
numlogins
numq
nutclient
nutdev
nutdrv
nutmon
nutscan
nutsrv
nutupsdrv
nutvalue
nvi
nvo
odette
odt
offdelay
offsite
offt
offtimedays
oftd
oids
ok
ol
oldmac
oldmge
oldnut
onbatt
onbattwarn
onclick
ondelay
oneac
online
ont
ontd
ontimedays
ontiniedays
openSUSE
openlog
opensolaris
openssl
optiups
oq
otherprotocols
pF
paramkeywords
parsable
parseconf
passname
passwd
passwordlevel
pathname
pathnames
pc
pconf
pcs
pdf
pdu
pe
peername
pem
perl
pfy
ph
phasewindow
pid
pidpath
pinout
pinouts
pkg
pkgconfig
plaintext
plugin
plugnplay
pmset
pmu
png
pnp
pollable
pollfreq
pollinterval
pollonly
popa
portname
powercom
powerdev
powerdown
powerfactor
powerman
powermand
powermust
powernet
poweroff
powerofftime
poweronmode
powerontime
powerouts
powerpal
powerpanel
powerup
powervalue
powerware
pprint
ppro
pre
prepended
preprocess
preprocessing
preprocessor
prerelease
pretentiousVariableNamingSchemes
prgshut
printf
privPassword
privProtocol
probu
proc
productid
psu
pw
pwl
pwro
px
pxgx
py
pydoc
pynut
qa
qfs
qgs
qpi
qs
queequeg
qx
qx's
qxflags
rD
rackmount
raritan
ratedva
ratedwatts
rb
readline
readonly
realpower
realups
rebase
rebased
rebasing
rebootdelay
rebranded
receivexhs
reconnection
reentrancy
refactoring
referencenominal
regex
reposurgeon
repotec
req
resistive
resync
ret
retrydelay
revdate
revnumber
rfc
rh
richcomm
riello
rj
rk
rkm
rktoy
rms
rn
ro
roadmap
rootca
rq
rqt
rsync
rts
runlevel
runtime
runtimecal
runtimek
runtimes
rva
rw
réseau
safenet
sbin
sbindir
scd
screenshot
screenshots
scriptname
sd
sdb
sddelay
sdl
sdorder
sdtime
sdtype
se
searchable
secLevel
secName
secretpass
securityLevel
securityName
sed
selftest
sendback
sendline
sendmail
ser
seria
serialnumber
servicebypass
setaux
setflags
setgid
setinfo
setpci
setpoint
setq
setuid
setvar
setvar's
sgs
shutdownArguments
shutdowndebounce
shutdowndelay
shutdownpolarity
shutdowntime
shutup
si
sigaction
sigmask
simplejson
simu
sitesearch
sizeof
skel
slavesync
slewrate
sm
smartups
sms
sn
snmp
snmpagent
snmpv
snmpwalk
snprintf
snprintfcat
sockdebug
solis
somepass
something's
sp
spanish
spellcheck
splitaddr
splitname
sr
srw
ss
ssl
stan
startIP
startdelay
startup
statepath
stayoff
stderr
stdlib
stdout
stdupsv
stopIP
str
strace
strarr
strcasecmp
strcat
strchr
strcpy
strdup
strerror
strftime
strlen
struct
structs
sts
stst
stylesheets
su
subcommand
subdirectories
subdirectory
subdriver
subdriver's
subdrivers
subdrv
submodule
submodules
subtree
sudo
suid
superset
sv
svn
sw
symlink
symlinking
symlinks
sys
sysDescr
sysOID
sysObjectID
sysV
syscalls
sysconfdir
sysconfig
syslog
systemd
systemdsystemunitdir
systemhours
systemmode
systemtest
sysutils
sysvinit
tabledef
tagname
tapswitchdelay
tapswitchphase
tbody
tcflush
tcgetattr
tcp
tcpdump
tcsetattr
td
tdriver
terminal's
termios
testime
testtime
testuser
th
timehead
timeline
timername
tiocm
tios
tmp
toolchain
topbot
tport
transmitxhs
tripplite
tripplitesu
troff
tsd
tty
ttyS
ttySx
ttyUSB
ttya
ttyb
ttyc
ttymode
ttyp
tuple
turnon
tw
tx
txt
typedef
uA
uD
uM
ua
uc
udev
udevadm
ufw
ukUNV
ul
un
undefine
undervoltage
unescaped
uninstall
uninterruptible
unistd
unitidentify
unmapped
unmounts
unpowered
unshutup
updateinfo
upexia
upsBypassCurrent
upsBypassPower
upsBypassVoltage
upsIdent
upsIdentModel
upsMIB
upsObjects
upsc
upscli
upsclient
upscmd
upscode
upscommon
upsct
upsd
upsd's
upsdebug
upsdebugx
upsdev
upsdrv
upsdrvctl
upserror
upsfetch
upsgone
upsh
upsidentmodel
upsimage
upsload
upslog
upslogx
upsmon
upsmon's
upsmonuser
upsname
upsonbatt
upspasswd
upsrw
upssched
upssched's
upsset
upsstats
upstype
upsuser
uptime
urpmi
usb
usbfs
usbhid
usbmisc
usbups
usd
usec
userid
usermap
username
usernames
userspace
usleep
usr
utalk
uu
va
valgrind
validationSequence
valuelen
vaout
var's
varargs
varhigh
variable's
varlow
varname
varvalue
vbatt
vendorid
verifySourceSig
versa
victron
victronups
vid
vin
virtualization
vo
vod
voltronic
von
wDescriptorLength
wakeup
webserver
wf
whitespace
wiki
wmnut
wordformat
workflow
workspace
writability
writeinfo
writeups
xAAAA
xCC
xD
xFF
xXXXX
xYYYY
xZZZZ
xa
xaabbcc
xcalloc
xd
xferdelay
xff
xfff
xffff
xfmrresistance
xh
xhtml
xmalloc
xml
xmllint
xr
xrealloc
xsltproc
xstrdup
xu
xxxAP
xxxx
xxxxAP
youruid
yyy
zaac
zinto
zlib
zw
zwfa
zzz
Åstrand
Ørpetveit<|MERGE_RESOLUTION|>--- conflicted
+++ resolved
@@ -1,9 +1,5 @@
-<<<<<<< HEAD
-personal_ws-1.1 en 1771 utf-8
-=======
-personal_ws-1.1 en 2403 utf-8
+personal_ws-1.1 en 2404 utf-8
 AAS
->>>>>>> 7d77f495
 ACFAIL
 ACFREQ
 ACK
